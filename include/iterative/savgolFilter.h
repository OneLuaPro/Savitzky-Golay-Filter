--- conflicted
+++ resolved
@@ -26,15 +26,7 @@
 /// Define to use the optimized version of GenFact (precomputed values)
 #define OPTIMIZE_GENFACT
 
-<<<<<<< HEAD
-// Uncomment the following line to enable memoization of Gram polynomial calculations.
-#define ENABLE_MEMOIZATION
-
-/// Uncomment the following line to build with a test main
-// #define TEST_MAIN
-=======
 #define MAX_ORDER 5
->>>>>>> dbfd0ae6
 
 /// Data type precision statements
 #ifdef FLOAT_DOUBLE		// double
