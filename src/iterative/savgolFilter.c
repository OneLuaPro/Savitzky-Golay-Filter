--- conflicted
+++ resolved
@@ -103,11 +103,6 @@
 static FLOAT precomputedGenFactDen[MAX_POLY_ORDER + 1];
 #endif
 
-<<<<<<< HEAD
-//-------------------------
-// Optimized GenFact Precomputation
-//-------------------------
-=======
 // Enable memoization to cache Gram polynomial calculations
 // Trades memory for speed when same parameters are reused
 #define ENABLE_MEMOIZATION
@@ -144,7 +139,7 @@
 
 #ifndef OPTIMIZE_GENFACT
 #define GENFACT_TABLE_SIZE 65  // Supports up to halfWindow=32
-static float genFactTable[GENFACT_TABLE_SIZE][GENFACT_TABLE_SIZE];
+static FLOAT genFactTable[GENFACT_TABLE_SIZE][GENFACT_TABLE_SIZE];
 static bool genFactTableInit = false;
 
 /**
@@ -165,18 +160,18 @@
     
     for (uint8_t upperLimit = 0; upperLimit < GENFACT_TABLE_SIZE; upperLimit++) {
         // Base case: GenFact(n, 0) = 1 (empty product)
-        genFactTable[upperLimit][0] = 1.0f;
+        genFactTable[upperLimit][0] = ONE;
         
         for (uint8_t termCount = 1; termCount < GENFACT_TABLE_SIZE; termCount++) {
             if (upperLimit < termCount) {
                 // Not enough terms available: GenFact(a, b) = 0 when a < b
-                genFactTable[upperLimit][termCount] = 0.0f;
+                genFactTable[upperLimit][termCount] = ZERO;
             } else {
                 // Compute: upperLimit × (upperLimit-1) × ... × (upperLimit-termCount+1)
-                float product = 1.0f;
+                FLOAT product = ONE;
                 uint8_t start = (upperLimit - termCount) + 1;
                 for (uint8_t j = start; j <= upperLimit; j++) {
-                    product *= (float)j;
+                    product *= (FLOAT)j;
                 }
                 genFactTable[upperLimit][termCount] = product;
             }
@@ -189,7 +184,6 @@
 //=============================================================================
 // ALTERNATIVE: Runtime GenFact Precomputation (OPTIMIZE_GENFACT mode)
 //=============================================================================
->>>>>>> dbfd0ae6
 #ifdef OPTIMIZE_GENFACT
 /**
  * @brief Precompute generalized factorial numerators and denominators.
@@ -212,12 +206,8 @@
     uint32_t upperLimitNum = 2 * halfWindowSize;
     for (uint8_t k = 0; k <= polynomialOrder; ++k)
     {
-<<<<<<< HEAD
+        // Compute numerator: GenFact(2m, k)
         FLOAT numProduct = ONE;
-=======
-        // Compute numerator: GenFact(2m, k)
-        float numProduct = 1.0f;
->>>>>>> dbfd0ae6
         for (uint8_t j = (upperLimitNum - k) + 1; j <= upperLimitNum; j++)
 	{
             numProduct *= j;
@@ -246,9 +236,6 @@
  */
 static inline FLOAT GenFact(uint8_t upperLimit, uint8_t termCount)
 {
-<<<<<<< HEAD
-    FLOAT product = ONE;
-=======
     // Ensure table is initialized (idempotent - safe to call multiple times)
     if (!genFactTableInit) {
         InitGenFactTable();
@@ -261,11 +248,10 @@
     
     // Fallback for out-of-range values (shouldn't happen with proper constraints)
     // This path is for safety only - indicates a bug if reached
-    float product = 1.0f;
->>>>>>> dbfd0ae6
+    FLOAT product = ONE;
     for (uint8_t j = (upperLimit - termCount) + 1; j <= upperLimit; j++)
     {
-        product *= (float)j;
+        product *= (FLOAT)j;
     }
     return product;
 }
@@ -352,30 +338,16 @@
     uint8_t halfWindowSize = ctx->halfWindowSize;      // n
     uint8_t derivativeOrder = ctx->derivativeOrder;     // d
 
-<<<<<<< HEAD
-    // Create a 2D array 'dp' to store intermediate Gram polynomial values.
-    // dp[k][d] will store F(k, d): the Gram polynomial of order k and derivative order d.
-#ifdef _MSC_VER
-    // Prevent MSVC error C2057
-    FLOAT** dp = (FLOAT**)malloc((polynomialOrder + 1)*sizeof(FLOAT*));
-    for (int i=0; i < polynomialOrder+1; ++i) {
-      dp[i] = (FLOAT*)malloc((derivativeOrder + 1)*sizeof(FLOAT));
-    }
-#else
-    FLOAT dp[polynomialOrder + 1][derivativeOrder + 1];
-#endif
-=======
     // Fixed-size buffers on stack (embedded-safe, no VLA)
     // Each buffer stores F(k, d) for all d from 0 to derivativeOrder
-    float buf0[MAX_ORDER];  // Will hold F(k-2, d)
-    float buf1[MAX_ORDER];  // Will hold F(k-1, d)
-    float buf2[MAX_ORDER];  // Will hold F(k, d)
+    FLOAT buf0[MAX_ORDER];  // Will hold F(k-2, d)
+    FLOAT buf1[MAX_ORDER];  // Will hold F(k-1, d)
+    FLOAT buf2[MAX_ORDER];  // Will hold F(k, d)
     
     // Pointer rotation for zero-copy buffer reuse
-    float *prev2 = buf0;  // F(k-2, d)
-    float *prev = buf1;   // F(k-1, d)
-    float *curr = buf2;   // F(k, d) - being computed
->>>>>>> dbfd0ae6
+    FLOAT *prev2 = buf0;  // F(k-2, d)
+    FLOAT *prev = buf1;   // F(k-1, d)
+    FLOAT *curr = buf2;   // F(k, d) - being computed
 
     //--------------------------------------------------------------------------
     // STEP 1: Base case (k=0)
@@ -384,11 +356,7 @@
     // F(0, d) = 0  for d > 0 (derivatives of constant are zero)
     for (uint8_t d = 0; d <= derivativeOrder; d++)
     {
-<<<<<<< HEAD
-        dp[0][d] = (d == 0) ? ONE : ZERO;
-=======
-        prev2[d] = (d == 0) ? 1.0f : 0.0f;
->>>>>>> dbfd0ae6
+        prev2[d] = (d == 0) ? ONE : ZERO;
     }
     
     if (polynomialOrder == 0)
@@ -417,18 +385,13 @@
     {
         // CRITICAL: Maintain operation order for numerical stability
         // Compute inner term first, then multiply by inv_half
-        float inner_term = dataIndex * prev2[d] + d * prev2[d - 1];
+        FLOAT inner_term = dataIndex * prev2[d] + d * prev2[d - 1];
         prev[d] = inv_half * inner_term;
     }
     
     if (polynomialOrder == 1)
     {
-<<<<<<< HEAD
-        // The formula for F(1, d) uses the base value F(0, d) and, if needed, the derivative of F(0, d-1).
-        dp[1][d] = (ONE / halfWindowSize) * (dataIndex * dp[0][d] + (d > 0 ? d * dp[0][d - 1] : 0));
-=======
         return prev[derivativeOrder];
->>>>>>> dbfd0ae6
     }
 
     //--------------------------------------------------------------------------
@@ -445,39 +408,19 @@
     
     for (uint8_t k = 2; k <= polynomialOrder; k++)
     {
-<<<<<<< HEAD
-        // Compute constants 'a' and 'c' for the recurrence:
-        // a = (4k - 2) / [k * (2*halfWindowSize - k + 1)]
-        // c = [(k - 1) * (2*halfWindowSize + k)] / [k * (2*halfWindowSize - k + 1)]
-        FLOAT a = (FOUR * k - TWO) / (k * (TWO * halfWindowSize - k + ONE));
-        FLOAT c = ((k - ONE) * (TWO * halfWindowSize + k)) / (k * (TWO * halfWindowSize - k + ONE));
-
-        // For each derivative order from 0 up to derivativeOrder:
-        for (uint8_t d = 0; d <= derivativeOrder; d++)
-        {
-            // Start with term = dataIndex * F(k-1, d)
-            FLOAT term = dataIndex * dp[k - 1][d];
-            // If computing a derivative (d > 0), add the derivative term: d * F(k-1, d-1)
-            if (d > 0)
-            {
-                term += d * dp[k - 1][d - 1];
-            }
-            // The recurrence: F(k, d) = a * (term) - c * F(k-2, d)
-            dp[k][d] = a * term - c * dp[k - 2][d];
-=======
-        float k_f = (float)k;
+        FLOAT k_f = (FLOAT)k;
         
         // OPTIMIZATION: Compute reciprocal once to avoid repeated division
         // Original: a(k) = (4k-2) / [k(2n-k+1)], c(k) = ... / [k(2n-k+1)]
         // Optimized: factor = 1 / [k(2n-k+1)], then a(k) = (4k-2) × factor
-        float denom_recip = 1.0f / (k_f * (two_halfWinSize - k_f + 1.0f));
+        FLOAT denom_recip = ONE / (k_f * (two_halfWinSize - k_f + ONE));
         
         // Compute coefficients for this k value
         // a(k) = (4k - 2) / [k(2n - k + 1)]
-        float a = (4.0f * k_f - 2.0f) * denom_recip;
+        FLOAT a = (FOUR * k_f - TWO) * denom_recip;
         
         // c(k) = (k-1)(2n + k) / [k(2n - k + 1)]
-        float c = ((k_f - 1.0f) * (two_halfWinSize + k_f)) * denom_recip;
+        FLOAT c = ((k_f - ONE) * (two_halfWinSize + k_f)) * denom_recip;
 
         // OPTIMIZATION: Handle d=0 separately (eliminates conditional from loop)
         // F(k, 0) = a(k)·i·F(k-1,0) - c(k)·F(k-2,0)
@@ -489,9 +432,8 @@
         for (uint8_t d = 1; d <= derivativeOrder; d++)
         {
             // CRITICAL: Maintain exact operation order for numerical stability
-            float term = dataIndex * prev[d] + d * prev[d - 1];
+            FLOAT term = dataIndex * prev[d] + d * prev[d - 1];
             curr[d] = a * term - c * prev2[d];
->>>>>>> dbfd0ae6
         }
 
         // OPTIMIZATION: Rotate pointers (zero-copy buffer reuse)
@@ -499,28 +441,14 @@
         //   prev2 -> old prev (becomes new F(k-2,d))
         //   prev  -> old curr (becomes new F(k-1,d))
         //   curr  -> old prev2 (becomes buffer for next F(k,d))
-        float *temp = prev2;
+        FLOAT *temp = prev2;
         prev2 = prev;
         prev = curr;
         curr = temp;
     }
 
-<<<<<<< HEAD
-    // Return the computed Gram polynomial for the requested polynomial order and derivative order.
-#ifdef _MSC_VER
-    FLOAT gramPolynomial = dp[polynomialOrder][derivativeOrder];
-    for (int i=0; i < polynomialOrder+1; ++i) {
-      free(dp[i]);
-    }
-    free(dp);
-    return gramPolynomial;
-#else
-    return dp[polynomialOrder][derivativeOrder];
-#endif
-=======
     // After the loop, 'prev' points to the buffer containing F(polynomialOrder, d)
     return prev[derivativeOrder];
->>>>>>> dbfd0ae6
 }
 
 //=============================================================================
@@ -657,17 +585,10 @@
         return gramPolyCache[shiftedIndex][polynomialOrder][ctx->derivativeOrder].value;
     }
 
-<<<<<<< HEAD
-    // Compute the Gram polynomial using the iterative method.
+    // Cache miss - compute the value
     FLOAT value = GramPolyIterative(polynomialOrder, dataIndex, ctx);
-    
-    // Store the computed value in the cache and mark it as computed.
-=======
-    // Cache miss - compute the value
-    float value = GramPolyIterative(polynomialOrder, dataIndex, ctx);
 
     // Store in cache for future lookups
->>>>>>> dbfd0ae6
     gramPolyCache[shiftedIndex][polynomialOrder][ctx->derivativeOrder].value = value;
     gramPolyCache[shiftedIndex][polynomialOrder][ctx->derivativeOrder].isComputed = true;
 
@@ -723,57 +644,32 @@
  */
 static FLOAT Weight(int dataIndex, int targetPoint, uint8_t polynomialOrder, const GramPolyContext* ctx)
 {
-<<<<<<< HEAD
-    FLOAT w = ZERO;  // Initialize weight accumulator.
-    
-    // Loop over polynomial orders from 0 to polynomialOrder.
+    FLOAT w = ZERO; // Initialize weight accumulator
+    
+    // Precompute value used in both GenFact calls
+    uint8_t twoM = 2 * ctx->halfWindowSize;
+
+    // Sum contributions from all polynomial orders k=0 to m
     for (uint8_t k = 0; k <= polynomialOrder; ++k)
     {
 #ifdef ENABLE_MEMOIZATION
-        // If memoization is enabled, use the cached version.
-        FLOAT part1 = MemoizedGramPoly(k, dataIndex, ctx);   // Evaluate at data point (derivative order = 0)
-        FLOAT part2 = MemoizedGramPoly(k, targetPoint, ctx);   // Evaluate at target point (with derivative order from ctx)
+        // If memoization enabled, use cached Gram polynomials
+        FLOAT part1 = MemoizedGramPoly(k, dataIndex, ctx);   // F(k,0)[dataIndex]
+        FLOAT part2 = MemoizedGramPoly(k, targetPoint, ctx); // F(k,d)[targetPoint]
 #else
-        // Otherwise, compute the Gram polynomial iteratively without caching.
+        // Otherwise, compute directly each time
         FLOAT part1 = GramPolyIterative(k, dataIndex, ctx);
         FLOAT part2 = GramPolyIterative(k, targetPoint, ctx);
 #endif
 
 #ifdef OPTIMIZE_GENFACT
-        // If optimized GenFact is enabled, use precomputed numerator/denominator.
+        // Use runtime-precomputed GenFact values
         FLOAT factor = (2 * k + 1) * (precomputedGenFactNum[k] / precomputedGenFactDen[k]);
 #else
-        // Otherwise, compute the generalized factorial ratio on the fly.
-        FLOAT factor = (2 * k + 1) * (GenFact(2 * ctx->halfWindowSize, k) /
-                                      GenFact(2 * ctx->halfWindowSize + k + 1, k + 1));
-=======
-    float w = 0.0f; // Initialize weight accumulator
-    
-    // Precompute value used in both GenFact calls
-    uint8_t twoM = 2 * ctx->halfWindowSize;
-
-    // Sum contributions from all polynomial orders k=0 to m
-    for (uint8_t k = 0; k <= polynomialOrder; ++k)
-    {
-#ifdef ENABLE_MEMOIZATION
-        // If memoization enabled, use cached Gram polynomials
-        float part1 = MemoizedGramPoly(k, dataIndex, ctx);   // F(k,0)[dataIndex]
-        float part2 = MemoizedGramPoly(k, targetPoint, ctx); // F(k,d)[targetPoint]
-#else
-        // Otherwise, compute directly each time
-        float part1 = GramPolyIterative(k, dataIndex, ctx);
-        float part2 = GramPolyIterative(k, targetPoint, ctx);
-#endif
-
-#ifdef OPTIMIZE_GENFACT
-        // Use runtime-precomputed GenFact values
-        float factor = (2 * k + 1) * (precomputedGenFactNum[k] / precomputedGenFactDen[k]);
-#else
         // Use lookup table for GenFact values
-        float num = GenFact(twoM, k);          // GenFact(2n, k)
-        float den = GenFact(twoM + k + 1, k + 1);  // GenFact(2n+k+1, k+1)
-        float factor = (2 * k + 1) * (num / den);
->>>>>>> dbfd0ae6
+        FLOAT num = GenFact(twoM, k);          // GenFact(2n, k)
+        FLOAT den = GenFact(twoM + k + 1, k + 1);  // GenFact(2n+k+1, k+1)
+        FLOAT factor = (2 * k + 1) * (num / den);
 #endif
 
         // Accumulate: w += factor × F(k,0)[i] × F(k,d)[t]
@@ -811,13 +707,8 @@
  */
 static void ComputeWeights(uint8_t halfWindowSize, uint16_t targetPoint, uint8_t polynomialOrder, uint8_t derivativeOrder, FLOAT* weights)
 {
-<<<<<<< HEAD
-    // Create a GramPolyContext with the current filter parameters.
-    GramPolyContext ctx = {halfWindowSize, (uint8_t)targetPoint, derivativeOrder };
-=======
     // Create context structure with filter parameters
-    GramPolyContext ctx = {halfWindowSize, targetPoint, derivativeOrder};
->>>>>>> dbfd0ae6
+    GramPolyContext ctx = {halfWindowSize, (uint8_t)targetPoint, derivativeOrder};
 
     // Calculate full window size (2n + 1 points)
     uint16_t fullWindowSize = 2 * halfWindowSize + 1;
@@ -934,14 +825,10 @@
     filter.conf.targetPoint = targetPoint;
     filter.conf.derivativeOrder = derivativeOrder;
     filter.conf.time_step = time_step;
-<<<<<<< HEAD
+    
+    // Compute scaling factor: (Δt)^d
     filter.dt = (FLOAT)pow(time_step, derivativeOrder);
-=======
-    
-    // Compute scaling factor: (Δt)^d
-    filter.dt = pow(time_step, derivativeOrder);
-    
->>>>>>> dbfd0ae6
+    
     return filter;
 }
 
@@ -1086,23 +973,13 @@
         halfWindowSize = maxHalfWindowSize;
     }
 
-<<<<<<< HEAD
-    // Calculate the total number of points in the filter window.
-    int windowSize = 2 * halfWindowSize + 1;
-    int lastIndex = (int)dataSize - 1;
-    uint8_t width = halfWindowSize;  // Number of points on either side of the center.
-    
-    // Declare an array to hold the computed weights for the window.
-    static FLOAT weights[MAX_WINDOW];
-=======
     // Calculate window dimensions and helper indices
     int windowSize = 2 * halfWindowSize + 1;  // Total window width: 2n+1
-    int lastIndex = dataSize - 1;              // Last valid index in array
+    int lastIndex = (int)dataSize - 1;         // Last valid index in array
     uint8_t width = halfWindowSize;            // Shorthand for n
 
     // Static weight buffer (reused across calls, no allocation overhead)
-    static float weights[MAX_WINDOW];
->>>>>>> dbfd0ae6
+    static FLOAT weights[MAX_WINDOW];
 
     //--------------------------------------------------------------------------
     // STEP 1: Compute weights for central window
@@ -1125,22 +1002,16 @@
     
     for (int i = 0; i <= (int)dataSize - windowSize; ++i)
     {
-<<<<<<< HEAD
-        FLOAT sum = ZERO;
-        for (int j = 0; j < windowSize; ++j)
-	{
-            sum += weights[j] * data[i + j].phaseAngle;
-=======
         //----------------------------------------------------------------------
         // Four independent accumulation chains for ILP
         //----------------------------------------------------------------------
         // Each accumulator is INDEPENDENT - no data dependency between them
         // This allows the CPU to execute all four multiply-accumulates
         // simultaneously on different execution ports
-        float sum0 = 0.0f;  // Accumulator for chain 0 (processes indices 0, 4, 8, ...)
-        float sum1 = 0.0f;  // Accumulator for chain 1 (processes indices 1, 5, 9, ...)
-        float sum2 = 0.0f;  // Accumulator for chain 2 (processes indices 2, 6, 10, ...)
-        float sum3 = 0.0f;  // Accumulator for chain 3 (processes indices 3, 7, 11, ...)
+        FLOAT sum0 = ZERO;  // Accumulator for chain 0 (processes indices 0, 4, 8, ...)
+        FLOAT sum1 = ZERO;  // Accumulator for chain 1 (processes indices 1, 5, 9, ...)
+        FLOAT sum2 = ZERO;  // Accumulator for chain 2 (processes indices 2, 6, 10, ...)
+        FLOAT sum3 = ZERO;  // Accumulator for chain 3 (processes indices 3, 7, 11, ...)
         
         // Set up base pointers for weight and data access
         const float *w_ptr = weights;           // Points to current weight
@@ -1218,7 +1089,6 @@
             // Advance pointers by 4 elements
             w_ptr += 4;
             d_ptr += 4;
->>>>>>> dbfd0ae6
         }
         
         //----------------------------------------------------------------------
@@ -1226,7 +1096,7 @@
         //----------------------------------------------------------------------
         // Use pairwise reduction for better numerical accuracy
         // (a+b) + (c+d) has lower accumulated rounding error than ((a+b)+c)+d
-        float sum = (sum0 + sum1) + (sum2 + sum3);
+        FLOAT sum = (sum0 + sum1) + (sum2 + sum3);
         
         // Store result at output position (offset by width to center the window)
         filteredData[i + width].phaseAngle = sum;
@@ -1241,15 +1111,6 @@
     // Process the first n points (leading edge) and last n points (trailing edge)
     for (int i = 0; i < width; ++i)
     {
-<<<<<<< HEAD
-        // --- Leading Edge ---
-        // For the leading edge, re-compute the weights for a window with a target
-        // shifted towards the beginning (i.e., mirror the data).
-        ComputeWeights(halfWindowSize, width - i, filter.conf.polynomialOrder, filter.conf.derivativeOrder, weights);
-        FLOAT leadingSum = ZERO;
-        // Apply the weights to the mirrored segment of the data.
-        for (int j = 0; j < windowSize; ++j)
-=======
         //----------------------------------------------------------------------
         // Compute or retrieve edge weights
         //----------------------------------------------------------------------
@@ -1279,7 +1140,6 @@
         static float tempWeights[MAX_WINDOW];
         
         if (useCache && i < MAX_HALF_WINDOW_FOR_MEMO)
->>>>>>> dbfd0ae6
         {
             // Use cached weights (fast path)
             edgeWeights = leadingEdgeCache[i].weights;
@@ -1318,7 +1178,7 @@
         // WHY REVERSE?
         // The polynomial fit is shifted to the right (targetPoint > center)
         // so the rightmost data point gets weight[0], which has the highest weight
-        float leadSum0 = 0.0f, leadSum1 = 0.0f, leadSum2 = 0.0f, leadSum3 = 0.0f;
+        float leadSum0 = ZERO, leadSum1 = ZERO, leadSum2 = ZERO, leadSum3 = ZERO;
         const float *w_ptr = edgeWeights;
         const MqsRawDataPoint_t *d_ptr = &data[windowSize - 1];  // Start from rightmost
         
@@ -1364,14 +1224,6 @@
         float leadingSum = (leadSum0 + leadSum1) + (leadSum2 + leadSum3);
         filteredData[i].phaseAngle = leadingSum;
 
-<<<<<<< HEAD
-        // --- Trailing Edge ---
-        // For the trailing edge, mirror padding is similarly applied.
-        FLOAT trailingSum = ZERO;
-        for (int j = 0; j < windowSize; ++j)
-	{
-            trailingSum += weights[j] * data[lastIndex - windowSize + j + 1].phaseAngle;
-=======
         //----------------------------------------------------------------------
         // TRAILING EDGE: Apply weights in FORWARD order
         //----------------------------------------------------------------------
@@ -1385,7 +1237,7 @@
         //
         // NOTE: Same weights as leading edge! The asymmetry is the same,
         // just mirrored. We reuse the cached weights for efficiency.
-        float trailSum0 = 0.0f, trailSum1 = 0.0f, trailSum2 = 0.0f, trailSum3 = 0.0f;
+        FLOAT trailSum0 = ZERO, trailSum1 = ZERO, trailSum2 = ZERO, trailSum3 = ZERO;
         w_ptr = edgeWeights;  // Reuse same weights as leading edge
         d_ptr = &data[lastIndex - windowSize + 1];  // Start from leftmost of trailing window
         
@@ -1411,7 +1263,6 @@
                 break;
             case 0:
                 break;
->>>>>>> dbfd0ae6
         }
         
         // Main loop: process 4 elements per iteration, walking forward
@@ -1426,7 +1277,7 @@
         }
         
         // Combine accumulators and store trailing edge result
-        float trailingSum = (trailSum0 + trailSum1) + (trailSum2 + trailSum3);
+        FLOAT trailingSum = (trailSum0 + trailSum1) + (trailSum2 + trailSum3);
         filteredData[lastIndex - i].phaseAngle = trailingSum;
     }
 }
@@ -1498,16 +1349,11 @@
                   dataSize, halfWindowSize, polynomialOrder, targetPoint);
         return -2;
     }
-<<<<<<< HEAD
-    
+
+    // Initialize filter configuration
     SavitzkyGolayFilter filter = initFilter(halfWindowSize, polynomialOrder, targetPoint, derivativeOrder, ONE);
-=======
-
-    // Initialize filter configuration
-    SavitzkyGolayFilter filter = initFilter(halfWindowSize, polynomialOrder, targetPoint, derivativeOrder, 1.0f);
     
     // Apply the filter
->>>>>>> dbfd0ae6
     ApplyFilter(data, dataSize, halfWindowSize, targetPoint, filter, filteredData);
 
     return 0;  // Success
