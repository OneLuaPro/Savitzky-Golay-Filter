--- conflicted
+++ resolved
@@ -1,64 +1,3 @@
-<<<<<<< HEAD
-# Define the application executable
-add_executable(savgol_app
-    main.cpp
-)
-
-# Set include directories for the application
-target_include_directories(savgol_app PRIVATE
-    ${CMAKE_SOURCE_DIR}/include/iterative
-)
-
-# Enable AVX for the application (optional)
-if (CMAKE_CXX_COMPILER_ID MATCHES "GNU|Clang")
-    target_compile_options(savgol_app PRIVATE -mavx -mfma)
-elseif (CMAKE_CXX_COMPILER_ID MATCHES "MSVC")
-    target_compile_options(savgol_app PRIVATE /MT /arch:AVX)
-    target_link_options(savgol_app PRIVATE /NODEFAULTLIB:libcmt.lib)
-endif()
-
-# Link the application to the library
-target_link_libraries(savgol_app
-    savgolFilter
-    gtest_main
-    gmock_main
-)
-
-# Ensure Cygwin runtime symbols are resolved for the application
-if (CYGWIN)
-    target_link_libraries(savgol_app PRIVATE c cygwin)
-endif()
-
-# Define the test executable
-add_executable(test_savgolFilter
-    test_savgolFilter.cpp
-)
-
-# Set include directories for the test executable
-target_include_directories(test_savgolFilter PRIVATE
-    ${CMAKE_SOURCE_DIR}/include/iterative
-    ${fff_SOURCE_DIR}
-)
-
-# Enable AVX for the test executable (optional)
-if (CMAKE_CXX_COMPILER_ID MATCHES "GNU|Clang")
-    target_compile_options(test_savgolFilter PRIVATE -mavx -mfma)
-elseif (CMAKE_CXX_COMPILER_ID MATCHES "MSVC")
-    target_compile_options(test_savgolFilter PRIVATE /MT /arch:AVX)
-    target_link_options(test_savgolFilter PRIVATE /NODEFAULTLIB:libcmt.lib)
-endif()
-
-# Link the test executable to the library and GoogleTest
-target_link_libraries(test_savgolFilter
-    savgolFilter
-    gtest_main
-    gmock_main
-)
-
-# Ensure Cygwin runtime symbols are resolved for the test executable
-if (CYGWIN)
-    target_link_libraries(test_savgolFilter PRIVATE c cygwin)
-=======
 # =============================================================================
 # Test Configuration for Savitzky-Golay Filter
 # =============================================================================
@@ -73,7 +12,6 @@
 else()
     set(SAVGOL_LIBRARY savgolFilter)
     message(STATUS "Tests will link against: savgolFilter (sequential)")
->>>>>>> dbfd0ae6
 endif()
 
 # =============================================================================
@@ -91,6 +29,8 @@
         target_compile_options(${TARGET_NAME} PRIVATE -mavx -mfma)
     elseif (CMAKE_CXX_COMPILER_ID MATCHES "MSVC")
         target_compile_options(${TARGET_NAME} PRIVATE /arch:AVX)
+	# target_compile_options(${TARGET_NAME} PRIVATE /MT /arch:AVX)
+	target_link_options(${TARGET_NAME} PRIVATE /NODEFAULTLIB:libcmt.lib)
     endif()
     
     # Link libraries
